<!DOCTYPE html>
<html lang="en">
<head>
    <meta charset="UTF-8">
    <meta name="viewport" content="width=device-width, initial-scale=1.0">
    <title>GISST Login</title>
    <link rel="stylesheet" href="/ui/ui.css">
</head>
<body class="gisst-Login-body">
<div class="gisst-Login-particles">
    <!-- Particles will be added with JavaScript -->
</div>

<div class="gisst-Login-container">
    <div class="gisst-Login-header">
        <div class="gisst-Login-logo">
            <svg xmlns="http://www.w3.org/2000/svg" viewBox="0 0 24 24" fill="none" stroke="currentColor" stroke-width="2" stroke-linecap="round" stroke-linejoin="round">
                <polygon points="5 3 19 12 5 21 5 3" fill="white" stroke="white"></polygon>
            </svg>
        </div>
        <h1 class="gisst-Login-h1">Welcome to GISST</h1>
        <p class="gisst-Login-subtitle">Game and Interactive Software Scholarship Toolkit</p>
        <p class="gisst-Login-subtitle">For more information visit: <span class="gisst-Login-info-link"><a href="https://gisst.dev">gisst.dev</a></span></p>
    </div>

<<<<<<< HEAD
        <div class="gisst-mb-2">
            <a class="gisst-Login-google-btn" href="/login">
                <svg xmlns="http://www.w3.org/2000/svg" viewBox="0 0 24 24" class="gisst-Login-google-icon">
=======
        <div class="google-login">
            <a class="google-btn" href="login">
                <svg xmlns="http://www.w3.org/2000/svg" viewBox="0 0 24 24" class="google-icon">
>>>>>>> 3f270795
                    <path d="M20.283 10.356h-8.327v3.451h4.792c-.446 2.193-2.313 3.453-4.792 3.453a5.27 5.27 0 0 1-5.279-5.28 5.27 5.27 0 0 1 5.279-5.279c1.259 0 2.397.447 3.29 1.178l2.6-2.599c-1.584-1.381-3.615-2.233-5.89-2.233a8.908 8.908 0 0 0-8.934 8.934 8.907 8.907 0 0 0 8.934 8.934c4.467 0 8.529-3.249 8.529-8.934 0-.528-.081-1.097-.202-1.625z"></path>
                </svg>
                <span>Continue with Google</span>
            </a>
        </div>

        <div class="gisst-Login-info">
            <p>Access your GISST account securely using your Google credentials. Your information is protected and encrypted.</p>
        </div>
</div>

<script>
    // Create floating particles
    function createParticles() {
        const particles = document.querySelector('.gisst-Login-particles');
        const particleCount = 20;

        for (let i = 0; i < particleCount; i++) {
            const particle = document.createElement('div');
            particle.classList.add('gisst-Login-particle');

            // Random positioning
            particle.style.left = `${Math.random() * 100}%`;

            // Random size
            const size = Math.random() * 4 + 2;
            particle.style.width = `${size}px`;
            particle.style.height = `${size}px`;

            // Random animation delay
            particle.style.animationDelay = `${Math.random() * 20}s`;

            particles.appendChild(particle);
        }
    }

    // Initialize
    document.addEventListener('DOMContentLoaded', () => {
        createParticles();
    });
</script>
</body>
</html><|MERGE_RESOLUTION|>--- conflicted
+++ resolved
@@ -23,15 +23,9 @@
         <p class="gisst-Login-subtitle">For more information visit: <span class="gisst-Login-info-link"><a href="https://gisst.dev">gisst.dev</a></span></p>
     </div>
 
-<<<<<<< HEAD
         <div class="gisst-mb-2">
-            <a class="gisst-Login-google-btn" href="/login">
+            <a class="gisst-Login-google-btn" href="login">
                 <svg xmlns="http://www.w3.org/2000/svg" viewBox="0 0 24 24" class="gisst-Login-google-icon">
-=======
-        <div class="google-login">
-            <a class="google-btn" href="login">
-                <svg xmlns="http://www.w3.org/2000/svg" viewBox="0 0 24 24" class="google-icon">
->>>>>>> 3f270795
                     <path d="M20.283 10.356h-8.327v3.451h4.792c-.446 2.193-2.313 3.453-4.792 3.453a5.27 5.27 0 0 1-5.279-5.28 5.27 5.27 0 0 1 5.279-5.279c1.259 0 2.397.447 3.29 1.178l2.6-2.599c-1.584-1.381-3.615-2.233-5.89-2.233a8.908 8.908 0 0 0-8.934 8.934 8.907 8.907 0 0 0 8.934 8.934c4.467 0 8.529-3.249 8.529-8.934 0-.528-.081-1.097-.202-1.625z"></path>
                 </svg>
                 <span>Continue with Google</span>
