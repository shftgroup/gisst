--- conflicted
+++ resolved
@@ -622,7 +622,6 @@
 
     let mut conn = db.acquire().await?;
     let data = &read(file)?;
-<<<<<<< HEAD
     let mut file_record = gisstlib::models::File {
         file_id: Uuid::new_v4(),
         file_hash: StorageHandler::get_md5_hash(data),
@@ -639,10 +638,6 @@
     };
     let replay = Replay {
         replay_id: force_uuid.unwrap_or_else(|| Uuid::new_v4()),
-=======
-    let mut replay = Replay {
-        replay_id: force_uuid.unwrap_or_else(Uuid::new_v4),
->>>>>>> 32800eff
         instance_id: link,
         creator_id: creator_id.unwrap_or_else(|| uuid!("00000000-0000-0000-0000-000000000000")),
         replay_forked_from,
@@ -726,8 +721,6 @@
 
     let mut conn = db.acquire().await?;
     let data = &read(file)?;
-<<<<<<< HEAD
-
     let mut file_record = gisstlib::models::File {
         file_id: Uuid::new_v4(),
         file_hash: StorageHandler::get_md5_hash(data),
@@ -744,10 +737,6 @@
     };
     let state = State {
         state_id: force_uuid.unwrap_or_else(|| Uuid::new_v4()),
-=======
-    let mut state = State {
-        state_id: force_uuid.unwrap_or_else(Uuid::new_v4),
->>>>>>> 32800eff
         instance_id: link,
         is_checkpoint: replay_id.is_some(),
         file_id: file_record.file_id.clone(),
