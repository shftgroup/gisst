use std::collections::HashMap;
use gisstlib::{
    models::{self, DBModel, Environment, Instance, Replay, Save, State},
    GISSTError,
};
use tower::{Layer, ServiceBuilder};

use crate::{
    db,
    routes::{
        // creator_router,
        environment_router,
        image_router,
        instance_router,
        object_router,
        replay_router,
        save_router,
        state_router,
        work_router,
    },
    serverconfig::ServerConfig,
    templates::{TemplateHandler, PLAYER_TEMPLATE},
    tus::{tus_head, tus_patch, tus_creation},
};
use anyhow::Result;
use axum::{
    error_handling::HandleErrorLayer,
    extract::{Path, Query},
<<<<<<< HEAD
    response::Html,
    routing::method_routing::{get, post, patch},
=======
    response::{Html, IntoResponse},
    routing::get,
>>>>>>> 32800eff
    Extension, Router, Server,
};

use axum::extract::DefaultBodyLimit;
use minijinja::render;
use serde::{Deserialize, Serialize};
use sqlx::PgPool;
use std::net::{IpAddr, SocketAddr};
<<<<<<< HEAD
use axum::http::{HeaderMap};
use axum::response::IntoResponse;
use tower_http::services::ServeDir;
=======
use std::sync::Arc;
use tower_http::{cors::CorsLayer, services::ServeDir};
>>>>>>> 32800eff
use uuid::Uuid;
use gisstlib::storage::{PendingUpload, StorageHandler};
use std::sync::{RwLock, Arc};

#[derive(Clone)]
pub struct ServerState {
    pub pool: PgPool,
    pub root_storage_path: String,
    pub temp_storage_path: String,
    pub folder_depth: u8,
    pub default_chunk_size: usize,
    pub pending_uploads: Arc<RwLock<HashMap<Uuid, PendingUpload>>>,
    pub templates: TemplateHandler,
}

pub async fn launch(config: &ServerConfig) -> Result<()> {
    StorageHandler::init_storage(&config.storage.root_folder_path, &config.storage.temp_folder_path)?;
    let app_state =  ServerState{
        pool: db::new_pool(config).await?,
        root_storage_path: config.storage.root_folder_path.clone(),
        temp_storage_path: config.storage.temp_folder_path.clone(),
        folder_depth: config.storage.folder_depth.clone(),
        default_chunk_size: config.storage.chunk_size.clone(),
        pending_uploads: Default::default(),
        templates: TemplateHandler::new("src/bin/gisst-server/src/templates")?,
    };

    let app = Router::new()
        .route("/play/:instance_id", get(get_player))
        .route("/resources/:id",
               patch(tus_patch)
                   .head(tus_head))
        .route("/resources", post(tus_creation))
        .route("/debug/tus_test", get(get_upload_form))
        // .nest("/creators", creator_router())
        .nest("/environments", environment_router())
        .nest("/instances", instance_router())
        .nest("/images", image_router())
        .nest("/replays", replay_router())
        .nest("/saves", save_router())
        .nest("/states", state_router())
        .nest("/objects", object_router())
        .nest("/works", work_router())
        .nest_service("/", ServeDir::new("../frontend-web/dist"))
        .nest_service(
            "/storage",
            ServiceBuilder::new()
                .layer(
                    CorsLayer::new()
                        .allow_origin(tower_http::cors::AllowOrigin::any())
                        .expose_headers([
                            axum::http::header::ACCEPT_RANGES,
                            axum::http::header::CONTENT_LENGTH,
                            axum::http::header::RANGE,
                            axum::http::header::CONTENT_RANGE,
                        ])
                        .allow_methods([axum::http::Method::GET]),
                )
                .layer(HandleErrorLayer::new(handle_error))
                // This map_err is needed to get the types to work out after handleerror and before servedir.
                .map_err(|e| panic!("{:?}", e))
                .service(ServeDir::new("storage")),
        )
        .layer(Extension(app_state))
        .layer(DefaultBodyLimit::max(33554432));

    let addr = SocketAddr::new(
        IpAddr::V4(config.http.listen_address),
        config.http.listen_port.clone(),
    );

    Server::bind(&addr)
        .serve(app.into_make_service())
        .await
        .expect("could not launch GISST HTTP server on port 3000");

    Ok(())
}
async fn handle_error(error: axum::BoxError) -> impl axum::response::IntoResponse {
    (
        axum::http::StatusCode::INTERNAL_SERVER_ERROR,
        format!("Unhandled internal error: {}", error),
    )
}
#[derive(Deserialize, Serialize, Debug)]
struct PlayerTemplateInfo {
    instance: Instance,
    environment: Environment,
    save: Option<Save>,
    start: PlayerStartTemplateInfo,
    manifest: Vec<models::ObjectLink>,
}

#[derive(Deserialize, Serialize, Debug)]
#[serde(tag = "type", content = "data", rename_all = "lowercase")]
enum PlayerStartTemplateInfo {
    Cold,
    State(State),
    Replay(Replay),
}

#[derive(Deserialize)]
struct PlayerParams {
    state: Option<Uuid>,
    replay: Option<Uuid>,
}

async fn get_player(
    app_state: Extension<ServerState>,
    headers: HeaderMap,
    Path(id): Path<Uuid>,
    Query(params): Query<PlayerParams>,
) -> Result<axum::response::Response, GISSTError> {
    let mut conn = app_state.pool.acquire().await?;
    let instance = Instance::get_by_id(&mut conn, id)
        .await?
        .ok_or(GISSTError::Generic)?;
    let environment = Environment::get_by_id(&mut conn, instance.environment_id)
        .await?
        .ok_or(GISSTError::Generic)?;
    let start = match dbg!((params.state, params.replay)) {
        (Some(id), None) => PlayerStartTemplateInfo::State(
            State::get_by_id(&mut conn, id)
                .await?
                .ok_or(GISSTError::Generic)?,
        ),
        (None, Some(id)) => PlayerStartTemplateInfo::Replay(
            Replay::get_by_id(&mut conn, id)
                .await?
                .ok_or(GISSTError::Generic)?,
        ),
        (None, None) => PlayerStartTemplateInfo::Cold,
        (_, _) => return Err(GISSTError::Generic),
    };
    let manifest =
        dbg!(models::ObjectLink::get_all_for_instance_id(&mut conn, instance.instance_id).await?);
    let accept = dbg!(headers
        .get("Accept")
        .map(|hv| hv.to_str())
        .and_then(|hv| hv.ok()));
    Ok((
        [("Access-Control-Allow-Origin", "*")],
        if accept.is_none() || accept.is_some_and(|hv| hv.contains("text/html")) {
            Html(render!(
                PLAYER_TEMPLATE,
                player_params => PlayerTemplateInfo {
                    environment,
                    instance,
                    save: None,
                    start,
                    manifest
                }
            ))
            .into_response()
        } else if accept.is_some_and(|hv| hv.contains("application/json")) {
            println!("send json response");
            axum::Json(PlayerTemplateInfo {
                environment,
                instance,
                save: None,
                start,
                manifest,
            })
            .into_response()
        } else {
            println!("send error response");
            Err(GISSTError::Generic)?
        },
    )
        .into_response())
}



// #[derive(Serialize)]
// struct ModelInfo {
//     name: String,
//     fields: Vec<ModelField>
// }

// #[derive(Serialize)]
// struct ModelField { name: String, field_type: String }
//
async fn get_upload_form(app_state: Extension<ServerState>) -> Result<Html<String>, GISSTError> {
    Ok(Html(render!(
        app_state.templates.get_template("debug_upload")?,
    )))
}

// Utility Functions

// fn convert_model_field_vec_to_form_fields(fields:Vec<(String,String)>) -> Vec<ModelField> {
//     fields.iter().map(|(field, ft)| match ft.as_str() {
//         "OffsetDateTime" => ModelField { name: field.to_string(), field_type: "datetime-local".to_string() },
//         "i32" => ModelField { name: field.to_string(), field_type: "number".to_string() },
//         "Uuid" => ModelField { name: field.to_string(), field_type: "text".to_string() },
//         "String" => ModelField { name: field.to_string(), field_type: "text".to_string() },
//         "Json" => ModelField { name: field.to_string(), field_type: "file".to_string() },
//          _ => ModelField { name: field.to_string(), field_type: ft.to_string() }
//     }).collect()
// }

// fn make_ascii_title_case(s: &mut str) {
//     if let Some(r) = s.get_mut(0..1) {
//         r.make_ascii_uppercase();
//     }
// }<|MERGE_RESOLUTION|>--- conflicted
+++ resolved
@@ -26,13 +26,8 @@
 use axum::{
     error_handling::HandleErrorLayer,
     extract::{Path, Query},
-<<<<<<< HEAD
     response::Html,
     routing::method_routing::{get, post, patch},
-=======
-    response::{Html, IntoResponse},
-    routing::get,
->>>>>>> 32800eff
     Extension, Router, Server,
 };
 
@@ -41,17 +36,12 @@
 use serde::{Deserialize, Serialize};
 use sqlx::PgPool;
 use std::net::{IpAddr, SocketAddr};
-<<<<<<< HEAD
 use axum::http::{HeaderMap};
 use axum::response::IntoResponse;
-use tower_http::services::ServeDir;
-=======
-use std::sync::Arc;
 use tower_http::{cors::CorsLayer, services::ServeDir};
->>>>>>> 32800eff
 use uuid::Uuid;
 use gisstlib::storage::{PendingUpload, StorageHandler};
-use std::sync::{RwLock, Arc};
+use std::sync::{RwLock,Arc};
 
 #[derive(Clone)]
 pub struct ServerState {
